/*global $,gettext*/

function gettext(msgid) {
    if (typeof django !== 'undefined' && typeof django.gettext !== 'undefined') {
        return django.gettext(msgid);
    }
    return msgid;
}

function ngettext(singular, plural, count) {
    if (typeof django !== 'undefined' && typeof django.ngettext !== 'undefined') {
        return django.ngettext(singular, plural, count);
    }
    return plural;
}

var waitingDialog = {
    show: function (message) {
        "use strict";
        $("#loadingmodal").find("h1").html(message);
        $("body").addClass("loading");
    },
    hide: function () {
        "use strict";
        $("body").removeClass("loading");
    }
};

var ajaxErrDialog = {
    show: function (c) {
        "use strict";
        $("#ajaxerr").html(c);
        $("#ajaxerr .links").html("<a class='btn btn-default ajaxerr-close'>"
            + gettext("Close message") + "</a>");
        $("body").addClass("ajaxerr");
    },
    hide: function () {
        "use strict";
        $("body").removeClass("ajaxerr");
    }
};

var apiGET = function (url, callback) {
    $.getJSON(url, function (data) {
        callback(data);
    });
};

var i18nToString = function (i18nstring) {
    var locale = $("body").attr("data-pretixlocale");
    if (i18nstring[locale]) {
        return i18nstring[locale];
    } else if (i18nstring["en"]) {
        return i18nstring["en"];
    }
    for (key in i18nstring) {
        if (i18nstring[key]) {
            return i18nstring[key];
        }
    }
};

$(document).ajaxError(function (event, jqXHR, settings, thrownError) {
    waitingDialog.hide();
    var c = $(jqXHR.responseText).filter('.container');
    if (c.length > 0) {
        ajaxErrDialog.show(c.first().html());
    } else if (thrownError !== "abort" && thrownError !== "") {
        console.log(thrownError);
        alert(gettext('Unknown error.'));
    }
});

var form_handlers = function (el) {
    el.find(".datetimepicker").each(function () {
        $(this).datetimepicker({
            format: $("body").attr("data-datetimeformat"),
            locale: $("body").attr("data-datetimelocale"),
            useCurrent: false,
            showClear: !$(this).prop("required"),
            icons: {
                time: 'fa fa-clock-o',
                date: 'fa fa-calendar',
                up: 'fa fa-chevron-up',
                down: 'fa fa-chevron-down',
                previous: 'fa fa-chevron-left',
                next: 'fa fa-chevron-right',
                today: 'fa fa-screenshot',
                clear: 'fa fa-trash',
                close: 'fa fa-remove'
            }
        });
        if (!$(this).val()) {
            $(this).data("DateTimePicker").viewDate(moment().hour(0).minute(0).second(0));
        }
    });

    el.find(".datepickerfield").each(function () {
        var opts = {
            format: $("body").attr("data-dateformat"),
            locale: $("body").attr("data-datetimelocale"),
            useCurrent: false,
            showClear: !$(this).prop("required"),
            icons: {
                time: 'fa fa-clock-o',
                date: 'fa fa-calendar',
                up: 'fa fa-chevron-up',
                down: 'fa fa-chevron-down',
                previous: 'fa fa-chevron-left',
                next: 'fa fa-chevron-right',
                today: 'fa fa-screenshot',
                clear: 'fa fa-trash',
                close: 'fa fa-remove'
            },
        };
        if ($(this).is('[data-min]')) {
            opts["minDate"] = $(this).attr("data-min");
            opts["viewDate"] = $(this).attr("data-min");
        }
        if ($(this).is('[data-max]')) {
            opts["maxDate"] = $(this).attr("data-max");
            opts["viewDate"] = $(this).attr("data-max");
        }
        if ($(this).is('[data-is-payment-date]'))
            opts["daysOfWeekDisabled"] = JSON.parse($("body").attr("data-payment-weekdays-disabled"));
        $(this).datetimepicker(opts);
        if ($(this).parent().is('.splitdatetimerow')) {
            $(this).on("dp.change", function (ev) {
                var $timepicker = $(this).closest(".splitdatetimerow").find(".timepickerfield");
                var date = $(this).data('DateTimePicker').date();
                if (date === null) {
                    return;
                }
                if ($timepicker.val() === "") {
                    date.set({'hour': 0, 'minute': 0, 'second': 0});
                    $timepicker.data('DateTimePicker').date(date);
                }
            });
        }
    });

    el.find(".timepickerfield").each(function () {
        var opts = {
            format: $("body").attr("data-timeformat"),
            locale: $("body").attr("data-datetimelocale"),
            useCurrent: false,
            showClear: !$(this).prop("required"),
            icons: {
                time: 'fa fa-clock-o',
                date: 'fa fa-calendar',
                up: 'fa fa-chevron-up',
                down: 'fa fa-chevron-down',
                previous: 'fa fa-chevron-left',
                next: 'fa fa-chevron-right',
                today: 'fa fa-screenshot',
                clear: 'fa fa-trash',
                close: 'fa fa-remove'
            }
        };
        if ($(this).is('[data-is-payment-date]'))
            opts["daysOfWeekDisabled"] = JSON.parse($("body").attr("data-payment-weekdays-disabled"));
        $(this).datetimepicker(opts);
    });

    el.find(".datetimepicker[data-date-after], .datepickerfield[data-date-after]").each(function () {
        var later_field = $(this),
            earlier_field = $($(this).attr("data-date-after")),
            update = function () {
                var earlier = earlier_field.data('DateTimePicker').date(),
                    later = later_field.data('DateTimePicker').date();
                if (earlier === null) {
                    earlier = false;
                } else if (later !== null && later.isBefore(earlier) && !later.isSame(earlier)) {
                    later_field.data('DateTimePicker').date(earlier.add(1, 'h'));
                }
                later_field.data('DateTimePicker').minDate(earlier);
            };
        update();
        earlier_field.on("dp.change", update);
    });

    el.find(".datetimepicker[data-date-default], .datepickerfield[data-date-default]").each(function () {
        var fill_field = $(this),
            default_field = $($(this).attr("data-date-default")),
            show = function () {
                var fill_date = fill_field.data('DateTimePicker').date(),
                    default_date = default_field.data('DateTimePicker').date();
                if (fill_date === null) {
                    fill_field.data("DateTimePicker").defaultDate(default_date);
                }
            };
        fill_field.on("dp.show", show);
    });

    function luminanace(r, g, b) {
        var a = [r, g, b].map(function (v) {
            v /= 255;
            return v <= 0.03928
                ? v / 12.92
                : Math.pow( (v + 0.055) / 1.055, 2.4 );
        });
        return a[0] * 0.2126 + a[1] * 0.7152 + a[2] * 0.0722;
    }
    function contrast(rgb1, rgb2) {
        var l1 = luminanace(rgb1[0], rgb1[1], rgb1[2]) + 0.05,
             l2 = luminanace(rgb2[0], rgb2[1], rgb2[2]) + 0.05,
             ratio = l1/l2
        if (l2 > l1) {ratio = 1/ratio}
        return ratio.toFixed(1)
    }
    el.find(".colorpickerfield").colorpicker({
        format: 'hex',
        align: 'left',
        customClass: 'colorpicker-2x',
        sliders: {
            saturation: {
                maxLeft: 200,
                maxTop: 200
            },
            hue: {
                maxTop: 200
            },
            alpha: {
                maxTop: 200
            }
        }
    }).on('changeColor create', function (e) {
        var rgb = $(this).colorpicker('color').toRGB();
        var c = contrast([255,255,255], [rgb.r, rgb.g, rgb.b]);
        var mark = 'times';
        if ($(this).parent().find(".contrast-state").length === 0) {
            $(this).parent().append("<div class='help-block contrast-state'></div>");
        }
        var $note = $(this).parent().find(".contrast-state");
        if ($(this).val() === "") {
            $note.remove();
        }
        if (!$(this).is(".no-contrast")) {
            if (c > 7) {
                $note.html("<span class='fa fa-fw fa-check-circle'></span>")
                    .append(gettext('Your color has great contrast and is very easy to read!'));
                $note.addClass("text-success").removeClass("text-warning").removeClass("text-danger");
            } else if (c > 2.5) {
                $note.html("<span class='fa fa-fw fa-info-circle'></span>")
                    .append(gettext('Your color has decent contrast and is probably good-enough to read!'));
                $note.removeClass("text-success").removeClass("text-warning").removeClass("text-danger");
            } else {
                $note.html("<span class='fa fa-fw fa-warning'></span>")
                    .append(gettext('Your color has bad contrast for text on white background, please choose a darker ' +
                        'shade.'));
                $note.addClass("text-danger").removeClass("text-success").removeClass("text-warning");
            }
        }
    });

    el.find("input[data-checkbox-dependency]").each(function () {
        var dependent = $(this),
            dependency = $($(this).attr("data-checkbox-dependency")),
            update = function () {
                var enabled = dependency.prop('checked');
                dependent.prop('disabled', !enabled).closest('.form-group, .form-field-boundary').toggleClass('disabled', !enabled);
                if (!enabled && !$(this).is('[data-checkbox-dependency-visual]')) {
                    dependent.prop('checked', false);
                }
            };
        update();
        dependency.on("change", update);
    });

    el.find("select[data-inverse-dependency], input[data-inverse-dependency]").each(function () {
        var dependency = $(this).attr("data-inverse-dependency");
        if (dependency.substr(0, 1) === '<') {
            dependency = $(this).closest("form, .form-horizontal").find(dependency.substr(1));
        } else {
            dependency = $(dependency);
        }

        var dependent = $(this),
            update = function () {
                var enabled = !dependency.prop('checked');
                dependent.prop('disabled', !enabled).closest('.form-group, .form-field-boundary').toggleClass('disabled', !enabled);
            };
        update();
        dependency.on("change", update);
    });

    el.find("div[data-display-dependency], textarea[data-display-dependency], input[data-display-dependency], select[data-display-dependency]").each(function () {
        var dependent = $(this),
            dependency = $($(this).attr("data-display-dependency")),
            update = function (ev) {
                var enabled = (dependency.attr("type") === 'checkbox' || dependency.attr("type") === 'radio') ? dependency.prop('checked') : !!dependency.val();
                var $toggling = dependent;
                if (dependent.get(0).tagName.toLowerCase() !== "div") {
                    $toggling = dependent.closest('.form-group');
                }
                if (ev) {
                    if (enabled) {
                        $toggling.stop().slideDown();
                    } else {
                        $toggling.stop().slideUp();
                    }
                } else {
                    $toggling.stop().toggle(enabled);
                }
            };
        update();
        dependency.closest('.form-group').find('input[name=' + dependency.attr("name") + ']').on("change", update);
        dependency.closest('.form-group').find('input[name=' + dependency.attr("name") + ']').on("dp.change", update);
    });

    el.find("input[data-required-if], select[data-required-if], textarea[data-required-if]").each(function () {
        var dependent = $(this),
            dependency = $($(this).attr("data-required-if")),
            update = function (ev) {
                var enabled = (dependency.attr("type") === 'checkbox' || dependency.attr("type") === 'radio') ? dependency.prop('checked') : !!dependency.val();
                dependent.prop('required', enabled).closest('.form-group').toggleClass('required', enabled).find('.optional').stop().animate({
                    'opacity': enabled ? 0 : 1
                }, ev ? 500 : 1);
            };
        update();
        dependency.closest('.form-group').find('input[name=' + dependency.attr("name") + ']').on("change", update);
        dependency.closest('.form-group').find('input[name=' + dependency.attr("name") + ']').on("dp.change", update);
    });

    $("input[name$=vat_id][data-countries-in-eu]").each(function () {
        var dependent = $(this),
            dependency_country = $(this).closest(".panel-body, form").find('select[name$=country]'),
            dependency_id_is_business_1 = $(this).closest(".panel-body, form").find('input[id$=id_is_business_1]'),
            update = function (ev) {
                if (dependency_id_is_business_1.length && !dependency_id_is_business_1.prop("checked")) {
                    dependent.closest(".form-group").hide();
                } else if (dependent.attr('data-countries-in-eu').split(',').includes(dependency_country.val())) {
                    dependent.closest(".form-group").show();
                } else {
                    dependent.closest(".form-group").hide();
                }
            };
        update();
        dependency_country.on("change", update);
        dependency_id_is_business_1.on("change", update);
    });

    $("select[name$=state]:not([data-static])").each(function () {
        var dependent = $(this),
            counter = 0,
            dependency = $(this).closest(".panel-body, form").find('select[name$=country]'),
            update = function (ev) {
                counter++;
                var curCounter = counter;
                dependent.prop("disabled", true);
                dependency.closest(".form-group").find("label").prepend("<span class='fa fa-cog fa-spin'></span> ");
                $.getJSON('/js_helpers/states/?country=' + dependency.val(), function (data) {
                    if (counter > curCounter) {
                        return;  // Lost race
                    }
                    dependent.find("option").filter(function (t) {return !!$(this).attr("value")}).remove();
                    if (data.data.length > 0) {
                        $.each(data.data, function (k, s) {
                            dependent.append($("<option>").attr("value", s.code).text(s.name));
                        });
                        dependent.closest(".form-group").show();
                        dependent.prop('required', dependency.prop("required"));
                    } else {
                        dependent.closest(".form-group").hide();
                        dependent.prop("required", false);
                    }
                    dependent.prop("disabled", false);
                    dependency.closest(".form-group").find("label .fa-spin").remove();
                });
            };
        if (dependent.find("option").length === 1) {
            dependent.closest(".form-group").hide();
        } else {
            dependent.prop('required', dependency.prop("required"));
        }
        dependency.on("change", update);
    });

    el.find("div.scrolling-multiple-choice").each(function () {
        if ($(this).find(".choice-options-all").length > 0) {
            return;
        }
        var $small = $("<small>");
        var $a_all = $("<a>").addClass("choice-options-all").attr("href", "#").text(gettext("All"));
        var $a_none = $("<a>").addClass("choice-options-none").attr("href", "#").text(gettext("None"));
        $(this).prepend($small.append($a_all).append(" / ").append($a_none));

        $(this).find(".choice-options-none").click(function (e) {
            $(this).closest(".scrolling-multiple-choice").find("input[type=checkbox]").prop("checked", false);
            e.preventDefault();
            return false;
        });
        $(this).find(".choice-options-all").click(function (e) {
            $(this).closest(".scrolling-multiple-choice").find("input[type=checkbox]").prop("checked", true);
            e.preventDefault();
            return false;
        });
    });

    el.find('.select2-static').select2({
        theme: "bootstrap",
        language: $("body").attr("data-select2-locale"),
    });

    el.find('input[data-typeahead-url]').each(function () {
        var $inp = $(this);
        $inp.typeahead(null, {
            minLength: 1,
            highlight: true,
            source: new Bloodhound({
                datumTokenizer: Bloodhound.tokenizers.obj.whitespace('value'),
                queryTokenizer: Bloodhound.tokenizers.whitespace,
                remote: {
                    url: $inp.attr("data-typeahead-url"),
                    prepare: function (query, settings) {
                        var sep = (settings.url.indexOf('?') > 0) ? '&' : '?';
                        settings.url = settings.url + sep + 'q=' + encodeURIComponent(query);
                        return settings;
                    },
                    transform: function (object) {
                        var results = object.results;
                        var suggs = [];
                        var reslen = results.length;
                        for (var i = 0; i < reslen; i++) {
                            suggs.push(results[i]);
                        }
                        return suggs;
                    }
                }
            }),
            display: function (obj) {
                return obj.name;
            },
        });
    });

    el.find('[data-model-select2=generic]').each(function () {
        var $s = $(this);
        $s.select2({
            theme: "bootstrap",
            delay: 100,
            allowClear: !$s.prop("required"),
            width: '100%',
            language: $("body").attr("data-select2-locale"),
            placeholder: $(this).attr("data-placeholder"),
            ajax: {
                url: $(this).attr('data-select2-url'),
                data: function (params) {
                    return {
                        query: params.term,
                        page: params.page || 1
                    }
                }
            },
            templateResult: function (res) {
                if (!res.id) {
                    return res.text;
                }
                var $ret = $("<span>").append(
                    $("<span>").addClass("primary").append($("<div>").text(res.text).html())
                );
                if (res.event) {
                    $ret.append(
                        $("<span>").addClass("secondary").append(
                            $("<span>").addClass("fa fa-calendar fa-fw")
                        ).append(" ").append($("<div>").text(res.event).html())
                    );
                }
                return $ret;
            },
        }).on("select2:select", function () {
            // Allow continuing to select
            if ($s.hasAttribute("multiple")) {
                window.setTimeout(function () {
                    $s.parent().find('.select2-search__field').focus();
                }, 50);
            }
        });
    });

    el.find('[data-model-select2=event]').each(function () {
        var $s = $(this);
        $s.select2({
            theme: "bootstrap",
            delay: 100,
            allowClear: !$s.prop("required"),
            width: '100%',
            language: $("body").attr("data-select2-locale"),
            ajax: {
                url: $(this).attr('data-select2-url'),
                data: function (params) {
                    return {
                        query: params.term,
                        page: params.page || 1
                    }
                }
            },
            placeholder: $(this).attr("data-placeholder"),
            templateResult: function (res) {
                if (!res.id) {
                    return res.text;
                }
                var $ret = $("<span>").append(
                    $("<span>").addClass("event-name-full").append($("<div>").text(res.name).html())
                );
                if (res.organizer) {
                    $ret.append(
                        $("<span>").addClass("event-organizer").append(
                            $("<span>").addClass("fa fa-users fa-fw")
                        ).append(" ").append($("<div>").text(res.organizer).html())
                    );
                }
                $ret.append(
                    $("<span>").addClass("event-daterange").append(
                        $("<span>").addClass("fa fa-calendar fa-fw")
                    ).append(" ").append(res.date_range)
                );
                return $ret;
            },
        }).on("select2:select", function () {
            // Allow continuing to select
            window.setTimeout(function () {
                $s.parent().find('.select2-search__field').focus();
            }, 50);
        });
    });

    el.find(".simple-subevent-choice").change(function () {
        $(this).closest("form").submit();
    });

    el.find("input[name=basics-slug]").bind("keyup keydown change", function () {
        $(this).closest(".form-group").find(".slug-length").toggle($(this).val().length > 16);
    });

    el.find("script[data-replace-with-qr]").each(function () {
        var $div = $("<div>");
        $div.insertBefore($(this));
        $div.qrcode(
            {
                text: $(this).html(),
                correctLevel: 0,  // M
                width: $(this).attr("data-size") ? parseInt($(this).attr("data-size")) : 256,
                height: $(this).attr("data-size") ? parseInt($(this).attr("data-size")) : 256,
            }
        );
    });

    el.find(".bulk-edit-field-group").each(function () {
        var $checkbox = $(this).find("input[type=checkbox][name=_bulk]");
        var $content = $(this).find(".field-content");
        var $fields = $content.find("input, select, textarea, button");

        var update = function () {
            var isChecked = $checkbox.prop("checked");
            $content.toggleClass("enabled", isChecked);
            $fields.attr("tabIndex", isChecked ? 0 : -1);
        }
        $content.on("focusin change click", function () {
            if ($checkbox.prop("checked")) return;
            $checkbox.prop("checked", true);
            update();
        });
        $checkbox.on('change', update)
        update();
    });

    el.find("input[name*=question], select[name*=question]").change(questions_toggle_dependent);
    questions_toggle_dependent();
};

$(function () {
    "use strict";

    $("body").removeClass("nojs");
    lightbox.init();

    $("[data-formset]").formset(
        {
            animateForms: true,
            reorderMode: 'animate'
        }
    );
    $("[data-formset]").on("formAdded", "div", function (event) {
        form_handlers($(event.target));
    });
    $(document).on("click", ".variations .variations-select-all", function (e) {
        $(this).parent().parent().find("input[type=checkbox]").prop("checked", true).change();
        e.stopPropagation();
        return false;
    });
    $(document).on("click", ".variations .variations-select-none", function (e) {
        $(this).parent().parent().find("input[type=checkbox]").prop("checked", false).change();
        e.stopPropagation();
        return false;
    });
    if ($(".items-on-quota").length) {
        $(".items-on-quota .panel").each(function () {
            var $panel = $(this);
            $panel.toggleClass("panel-success", $panel.find("input:checked").length > 0);
            $(this).find("input").change(function () {
                $panel.toggleClass("panel-success", $panel.find("input:checked").length > 0);
            });
        });
    }

    $("#sumtoggle").find("button").click(function () {
        $(".table-product-overview .sum-gross").toggle($(this).attr("data-target") === ".sum-gross");
        $(".table-product-overview .sum-net").toggle($(this).attr("data-target") === ".sum-net");
        $(".table-product-overview .count").toggle($(this).attr("data-target") === ".count");

        $("#sumtoggle").find("button").not($(this)).removeClass("active");
        $(this).addClass("active");
    });

    $('.collapsible').collapse();
    $("input[data-toggle=radiocollapse]").change(function () {
        $($(this).attr("data-parent")).find(".collapse.in").collapse('hide');
        $($(this).attr("data-target")).collapse('show');
    });
    $("div.collapsed").removeClass("collapsed").addClass("collapse");
    $(".has-error").each(function () {
        $(this).closest("div.panel-collapse").collapse("show");
    });

    $('[data-toggle="tooltip"]').tooltip();
    $('[data-toggle="tooltip_html"]').tooltip({
        'html': true
    });

    var url = document.location.toString();
    if (url.match('#')) {
        $('.nav-tabs a[href="#' + url.split('#')[1] + '"]').tab('show');
    }
    $('a[data-toggle="tab"]').on('click', function (e) {
        if (!$(this).closest(".tab-content").length) {
            // only append hash if not inside a .panel
            window.location.hash = this.hash;
        }
    });

    // Event wizard
    $("#event-slug-random-generate").click(function () {
        var url = $(this).attr("data-rng-url");
        $("#id_basics-slug").val("Generating...");
        $.getJSON(url, function (data) {
            $("#id_basics-slug").val(data.slug);
        });
    });

    // Vouchers
    $("#voucher-bulk-codes-generate").click(function () {
        var num = $("#voucher-bulk-codes-num").val();
        var prefix = $('#voucher-bulk-codes-prefix').val();
        if (num != "") {
            var url = $(this).attr("data-rng-url");
            $("#id_codes").html("Generating...");
            $(".form-group:has(#voucher-bulk-codes-num)").removeClass("has-error");
            $.getJSON(url + '?num=' + num + '&prefix=' + escape(prefix), function (data) {
                $("#id_codes").val(data.codes.join("\n"));
            });
        } else {
            $(".form-group:has(#voucher-bulk-codes-num)").addClass("has-error");
            $("#voucher-bulk-codes-num").focus();
            setTimeout(function () {
                $(".form-group:has(#voucher-bulk-codes-num)").removeClass("has-error");
            }, 3000);
        }
    });

    form_handlers($("body"));

    $(".qrcode-canvas").each(function () {
        $(this).qrcode(
            {
                text: $.trim($($(this).attr("data-qrdata")).html())
            }
        );
    });

    $(".propagated-settings-box button[data-action=unlink]").click(function (ev) {
        var $box = $(this).closest(".propagated-settings-box");
        $box.find(".propagated-settings-overlay").fadeOut();
        $box.find("input[name=_settings_ignore]").attr("name", "decouple");
        $box.find(".propagated-settings-form").removeClass("blurred");
        ev.preventDefault();
        return true;
    });

    // Tables with bulk selection, e.g. subevent list
    $("input[data-toggle-table]").each(function (ev) {
        var $toggle = $(this);

        var $table = $toggle.closest("table");
        var $rows = $table.find("tbody tr");
        var $checkboxes = $rows.find("td:first-child input[type=checkbox]");
        var firstIndex, lastIndex, selectionChecked, onChangeSelectionHappened = false;
        var updateSelection = function(a, b, checked) {
            if (a > b) {
                //[a, b] = [b, a];// ES6 not ready yet for pretix
                var tmp = a;
                a = b;
                b = tmp;
            }
            for (var i = a; i <= b; i++) {
                var checkbox = $checkboxes.get(i);
                if (!checkbox.hasAttribute("data-inital")) checkbox.setAttribute("data-inital", checkbox.checked);
                if (checked === undefined || checked === null) checkbox.checked = checkbox.getAttribute("data-inital") === "true";
                else checkbox.checked = checked;

                $(checkbox).trigger("change");
            }
        };
        var onChangeSelection = function(ev) {
            onChangeSelectionHappened = true;

            var row = ev.target.closest("tr");
            var currentIndex = 0;
            while(row = row.previousSibling) {
                if (row.tagName) currentIndex++;
            }
            var dCurrent = currentIndex - firstIndex;
            var dLast = lastIndex - firstIndex;
            if (dCurrent*dLast < 0) {
                // direction of selection changed => reset all previously selected
                updateSelection(lastIndex, firstIndex);
            }
            else if (Math.abs(dCurrent) < Math.abs(dLast)) {
                // selection distance decreased => reset unselected
                updateSelection(currentIndex, lastIndex);
            }
            lastIndex = currentIndex;
            updateSelection(firstIndex, currentIndex, selectionChecked);

            ev.preventDefault();
        };
        $table.on("pointerdown", function(ev) {
            if (!ev.target.closest("td:first-child")) return;
            var row = ev.target.closest("tr");
            selectionChecked = !row.querySelector("td:first-child input").checked;

            firstIndex = 0;
            while(row = row.previousSibling) {
                if (row.tagName) firstIndex++;
            }
            lastIndex = firstIndex;

            ev.preventDefault();
            $rows.on("pointerenter", onChangeSelection);
        }).on("pointerup", function(ev) {
            if (onChangeSelectionHappened) {
                ev.preventDefault();
                onChangeSelectionHappened = false;
                $checkboxes.removeAttr("data-inital");
            }
            $rows.off("pointerenter", onChangeSelection);
        });

        var update = function () {
<<<<<<< HEAD
            var all_same;
            var checkboxes = $checkboxes.toArray();
            var i = checkboxes.length;
            while (i--) {
                if (all_same === undefined) {
                    all_same = checkboxes[i].checked;
                    continue;
                }
                if (all_same != checkboxes[i].checked) {
                    $toggle.prop("checked", false).prop("indeterminate", true);
                    return;
=======
            var all_true = true;
            var all_false = true;
            $toggle.closest("table").find("tbody td:first-child input[type=checkbox]").each(function () {
                if ($(this).prop("checked")) {
                    all_false = false;
                } else {
                    all_true = false;
>>>>>>> beb33e21
                }
            }
<<<<<<< HEAD
            $toggle.prop("checked", all_same).prop("indeterminate", false);
=======
            var is_incomplete = $toggle.prop("indeterminate") || !$toggle.prop("checked")
            $toggle.closest("table").find(".table-select-all").toggleClass(
                "hidden", is_incomplete
            )
            if (is_incomplete) {
                $toggle.closest("table").find(".table-select-all input").prop(
                     "checked", false
                )
            }
>>>>>>> beb33e21
        };

        $checkboxes.change(function() {
            $(this).closest("tr").toggleClass("warning", this.checked);
            update();
        });
        $(this).change(function (ev) {
<<<<<<< HEAD
            $checkboxes.prop("checked", this.checked).trigger("change");
=======
            $(this).closest("table").find("tbody td:first-child input[type=checkbox]").prop("checked", $(this).prop("checked"));
            var is_incomplete = $(this).prop("indeterminate") || !$(this).prop("checked")
            $(this).closest("table").find(".table-select-all").toggleClass(
                "hidden", is_incomplete
            )
            if (is_incomplete) {
                $(this).closest("table").find(".table-select-all input").prop(
                     "checked", false
                )
            }
>>>>>>> beb33e21
        });
    });

    // Items and categories
    $(".internal-name-wrapper").each(function () {
        if ($(this).find("input").val() === "") {
            var $fg = $(this).find(".form-group");
            $fg.hide();
            var $fgl = $("<div>").addClass("form-group").append(
                $("<div>").addClass("col-md-9 col-md-offset-3").append(
                    $("<div>").addClass("help-block").append(
                        $("<a>").attr("href", "#").text(
                            gettext("Use a different name internally")
                        ).click(function () {
                            $fg.slideDown();
                            $fgl.slideUp();
                            return false;
                        })
                    )
                )
            );
            $(this).append($fgl);
        }
    });

    $("a[data-expandlogs], a[data-expandrefund], a[data-expandpayment]").click(function (e) {
        e.preventDefault();
        var $a = $(this);
        var id = $(this).attr("data-id");
        $a.find(".fa").removeClass("fa-eye").addClass("fa-cog fa-spin");
        var url = '/control/logdetail/';
        if ($a.is("[data-expandrefund]")) {
            url += 'refund/'
        } else if ($a.is("[data-expandpayment]")) {
            url += 'payment/'
        }
        $.getJSON(url + '?pk=' + id, function (data) {
            if ($a.parent().tagName === "p") {
                $("<pre>").text(JSON.stringify(data.data, null, 2)).insertAfter($a.parent());
            } else {
                $("<pre>").text(JSON.stringify(data.data, null, 2)).appendTo($a.parent());
            }
            $a.remove();
        });
        return false;
    });

    $("button[data-toggle=qrcode]").click(function (e) {
        e.preventDefault();
        var $current = $(".qr-code-overlay[data-qrcode='" + $(this).attr("data-qrcode") + "']");
        if ($current.length) {
            $(".qr-code-overlay").attr("data-qrcode", "").slideUp(200);
            return false;
        }
        $(".qr-code-overlay").remove();
        var $div = $("<div>").addClass("qr-code-overlay").attr("data-qrcode", $(this).attr("data-qrcode"));
        $div.appendTo($("body"));
        var offset = $(this).offset();
        $div.css("top", offset.top + $(this).outerHeight() + 10).css("left", offset.left);
        var $child = $("<div>");
        $child.appendTo($div);
        $child.qrcode(
            {
                text: $(this).attr("data-qrcode"),
                correctLevel: 0,  // M
                width: 196,
                height: 196
            }
        );
        $div.append(gettext("Click to close"));
        $div.slideDown(200);
        $div.click(function (e) {
            $(".qr-code-overlay").attr("data-qrcode", "").slideUp(200);
        });
        return false;
    });

    $("#ajaxerr").on("click", ".ajaxerr-close", ajaxErrDialog.hide);
    moment.locale($("body").attr("data-datetimelocale"));
});

$(document).ready(function () {
   $('form[method=post]').filter(function () {
       return $(this).find("button:not([type=button]), input[type=submit]").length > 0;
   }).areYouSure( {'message': gettext('You have unsaved changes!')});
});<|MERGE_RESOLUTION|>--- conflicted
+++ resolved
@@ -690,8 +690,8 @@
     // Tables with bulk selection, e.g. subevent list
     $("input[data-toggle-table]").each(function (ev) {
         var $toggle = $(this);
-
         var $table = $toggle.closest("table");
+        var $selectAll = $table.find(".table-select-all");
         var $rows = $table.find("tbody tr");
         var $checkboxes = $rows.find("td:first-child input[type=checkbox]");
         var firstIndex, lastIndex, selectionChecked, onChangeSelectionHappened = false;
@@ -757,7 +757,7 @@
         });
 
         var update = function () {
-<<<<<<< HEAD
+            console.log("update!");
             var all_same;
             var checkboxes = $checkboxes.toArray();
             var i = checkboxes.length;
@@ -767,53 +767,25 @@
                     continue;
                 }
                 if (all_same != checkboxes[i].checked) {
-                    $toggle.prop("checked", false).prop("indeterminate", true);
+                    $toggle.prop("checked", false).prop("indeterminate", true).trigger("change");
                     return;
-=======
-            var all_true = true;
-            var all_false = true;
-            $toggle.closest("table").find("tbody td:first-child input[type=checkbox]").each(function () {
-                if ($(this).prop("checked")) {
-                    all_false = false;
-                } else {
-                    all_true = false;
->>>>>>> beb33e21
-                }
-            }
-<<<<<<< HEAD
-            $toggle.prop("checked", all_same).prop("indeterminate", false);
-=======
-            var is_incomplete = $toggle.prop("indeterminate") || !$toggle.prop("checked")
-            $toggle.closest("table").find(".table-select-all").toggleClass(
-                "hidden", is_incomplete
-            )
-            if (is_incomplete) {
-                $toggle.closest("table").find(".table-select-all input").prop(
-                     "checked", false
-                )
-            }
->>>>>>> beb33e21
+                }
+            }
+            $toggle.prop("checked", all_same).prop("indeterminate", false).trigger("change");
         };
 
+        var debounceUpdate;
         $checkboxes.change(function() {
             $(this).closest("tr").toggleClass("warning", this.checked);
-            update();
-        });
-        $(this).change(function (ev) {
-<<<<<<< HEAD
-            $checkboxes.prop("checked", this.checked).trigger("change");
-=======
-            $(this).closest("table").find("tbody td:first-child input[type=checkbox]").prop("checked", $(this).prop("checked"));
-            var is_incomplete = $(this).prop("indeterminate") || !$(this).prop("checked")
-            $(this).closest("table").find(".table-select-all").toggleClass(
-                "hidden", is_incomplete
-            )
-            if (is_incomplete) {
-                $(this).closest("table").find(".table-select-all input").prop(
-                     "checked", false
-                )
-            }
->>>>>>> beb33e21
+            // when changing the $toggle’s checked-property, lots of change events 
+            // get triggered => debounce
+            if (debounceUpdate) window.clearTimeout(debounceUpdate);
+            debounceUpdate = window.setTimeout(update, 10);
+        });
+        $toggle.change(function (ev) {
+            if (!$toggle.prop("indeterminate")) $checkboxes.prop("checked", this.checked).trigger("change");
+            $selectAll.toggleClass("hidden", !this.checked).prop("hidden", !this.checked);
+            if (!this.checked) $selectAll.find("input").prop("checked", false);
         });
     });
 
